--- conflicted
+++ resolved
@@ -601,13 +601,8 @@
       jobDisplayName: "Build: Linux Musl ARM64"
       agentOs: Linux
       useHostedUbuntu: false
-<<<<<<< HEAD
-      container: mcr.microsoft.com/dotnet-buildtools/prereqs:ubuntu-18.04-cross-arm64-alpine-20210311173921-b2c2436
-      buildScript: ./build.sh
-=======
       container: mcr.microsoft.com/dotnet-buildtools/prereqs:ubuntu-18.04-cross-arm64-alpine-20210409142425-b2c2436
       buildScript: ./eng/build.sh
->>>>>>> 9819c08b
       buildArgs:
         --arch arm64
         --os-name linux-musl
