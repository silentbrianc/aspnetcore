﻿<Project Sdk="Microsoft.NET.Sdk">

  <!-- Shared testing infrastructure for running E2E tests using selenium -->
  <Import Project="$(SharedSourceRoot)E2ETesting\E2ETesting.props" />

  <PropertyGroup>
    <TargetFramework>$(DefaultNetCoreTargetFramework)</TargetFramework>
    <TestGroupName>ProjectTemplates.E2ETests</TestGroupName>
    <DefineConstants>$(DefineConstants);XPLAT</DefineConstants>

    <RunTemplateTests Condition="'$(RunTemplateTests)' == ''" >true</RunTemplateTests>
    <!-- Skip template tests temporarily while we investigate 5.0 migration issues -->
    <SkipTests>true</SkipTests>
    <!-- <SkipTests Condition="'$(RunTemplateTests)' != 'true'">true</SkipTests> -->

    <!-- Tests do not work on Helix or when bin/ directory is not in project directory due to undeclared dependency on test content. -->
    <!-- https://github.com/aspnet/AspNetCore/issues/6857 -->
    <BuildHelixPayload>false</BuildHelixPayload>
    <BaseOutputPath />
    <OutputPath />

    <!-- Properties that affect test runs -->
    <!-- TestTemplateCreationFolder is the folder where the templates will be created. Will point out to $(OutputDir)$(TestTemplateCreationFolder) -->
    <TestTemplateCreationFolder>TestTemplates\</TestTemplateCreationFolder>
    <TestPackageRestorePath>$([MSBuild]::EnsureTrailingSlash('$(RepoRoot)'))obj\template-restore\</TestPackageRestorePath>
    <TestTemplateTestsProps>TemplateTests.props</TestTemplateTestsProps>
  </PropertyGroup>

  <ItemGroup>
    <EmbeddedResource Include="template-baselines.json" />
    <Compile Include="$(SharedSourceRoot)Process\*.cs" LinkBase="shared\Process" />
    <Compile Include="$(SharedSourceRoot)CertificateGeneration\**\*.cs" LinkBase="shared\CertificateGeneration" />
  </ItemGroup>

  <ItemGroup>
    <Reference Include="AngleSharp" />
    <Reference Include="Microsoft.Extensions.CommandLineUtils.Sources" />
  </ItemGroup>

  <ItemGroup>
    <ProjectReference Include="$(RepoRoot)src\Framework\src\Microsoft.AspNetCore.App.Runtime.csproj">
      <ReferenceOutputAssembly>false</ReferenceOutputAssembly>
      <SkipGetTargetFrameworkProperties>true</SkipGetTargetFrameworkProperties>
    </ProjectReference>
    <ProjectReference Include="$(RepoRoot)src\Hosting\Server.IntegrationTesting\src\Microsoft.AspNetCore.Server.IntegrationTesting.csproj" />
    <ProjectReference Include="../testassets/DotNetToolsInstaller/DotNetToolsInstaller.csproj" ReferenceOutputAssembly="false" />
    <ProjectReference Include="../Web.Client.ItemTemplates/Microsoft.DotNet.Web.Client.ItemTemplates.csproj" ReferenceOutputAssembly="false" />
    <ProjectReference Include="../Web.ItemTemplates/Microsoft.DotNet.Web.ItemTemplates.csproj" ReferenceOutputAssembly="false" />
    <ProjectReference Include="../Web.ProjectTemplates/Microsoft.DotNet.Web.ProjectTemplates.csproj" ReferenceOutputAssembly="false" />
    <ProjectReference Include="../Web.Spa.ProjectTemplates/Microsoft.DotNet.Web.Spa.ProjectTemplates.csproj" ReferenceOutputAssembly="false" />
  </ItemGroup>

  <ItemGroup>
    <AssemblyAttribute Include="System.Reflection.AssemblyMetadataAttribute">
      <_Parameter1>DotNetEfFullPath</_Parameter1>
      <_Parameter2>$([MSBuild]::EnsureTrailingSlash('$(NuGetPackageRoot)'))dotnet-ef/$(DotnetEfPackageVersion)/tools/$(DefaultNetCoreTargetFramework)/any/dotnet-ef.dll</_Parameter2>
    </AssemblyAttribute>
    <AssemblyAttribute Include="System.Reflection.AssemblyMetadataAttribute">
      <_Parameter1>TestPackageRestorePath</_Parameter1>
      <_Parameter2>$(TestPackageRestorePath)</_Parameter2>
    </AssemblyAttribute>
    <AssemblyAttribute Include="System.Reflection.AssemblyMetadataAttribute" Condition="'$(ContinuousIntegrationBuild)' == 'true'">
      <_Parameter1>ContinuousIntegrationBuild</_Parameter1>
      <_Parameter2>true</_Parameter2>
    </AssemblyAttribute>
  </ItemGroup>
<<<<<<< HEAD

=======
>>>>>>> d19093ec
  <Target Name="PrepareForTest" BeforeTargets="CoreCompile" Condition="$(DesignTimeBuild) != true">
    <PropertyGroup>
      <TestTemplateCreationFolder>$([MSBuild]::NormalizePath('$(OutputPath)$(TestTemplateCreationFolder)'))</TestTemplateCreationFolder>
      <TestTemplateTestsProps>$(TestTemplateCreationFolder)$(TestTemplateTestsProps)</TestTemplateTestsProps>
      <CustomTemplateHivePath>$(TestTemplateCreationFolder)\Hives\$([System.Guid]::NewGuid())\.templateengine</CustomTemplateHivePath>
    </PropertyGroup>

    <ItemGroup>
      <AssemblyAttribute Include="System.Reflection.AssemblyMetadataAttribute">
        <_Parameter1>ArtifactsShippingPackagesDir</_Parameter1>
        <_Parameter2>$(ArtifactsShippingPackagesDir)</_Parameter2>
      </AssemblyAttribute>

      <AssemblyAttribute Include="System.Reflection.AssemblyMetadataAttribute">
        <_Parameter1>ArtifactsLogDir</_Parameter1>
        <_Parameter2>$([MSBuild]::NormalizeDirectory('$(ArtifactsDir)', 'log'))</_Parameter2>
      </AssemblyAttribute>
      
      <AssemblyAttribute Include="System.Reflection.AssemblyMetadataAttribute">
        <_Parameter1>ArtifactsNonShippingPackagesDir</_Parameter1>
        <_Parameter2>$(ArtifactsNonShippingPackagesDir)</_Parameter2>
      </AssemblyAttribute>

      <AssemblyAttribute Include="System.Reflection.AssemblyMetadataAttribute">
        <_Parameter1>TestTemplateCreationFolder</_Parameter1>
        <_Parameter2>$(TestTemplateCreationFolder)</_Parameter2>
      </AssemblyAttribute>
      <AssemblyAttribute Include="System.Reflection.AssemblyMetadataAttribute">
        <_Parameter1>CustomTemplateHivePath</_Parameter1>
        <_Parameter2>$(CustomTemplateHivePath)</_Parameter2>
      </AssemblyAttribute>
    </ItemGroup>

    <Message Importance="high" Text="Preparing environment for tests" />
    <!-- Remove the template creation folders and the package-restore folders to ensure that when we run the tests we don't
         get cached results and changes show up.
    -->

    <ItemGroup>
      <_ExistingFilesFromLastRun Include="$(TestTemplateCreationFolder)**\*" />
    </ItemGroup>

    <Delete Files="@(_ExistingFilesFromLastRun)" ContinueOnError="true" />

    <Removedir Directories="$(TestTemplateCreationFolder)" Condition="Exists('$(TestTemplateCreationFolder)')" ContinueOnError="true">
      <Output TaskParameter="RemovedDirectories" ItemName="_CleanedUpDirectories" />
    </Removedir>
    <Removedir Directories="$(TestPackageRestorePath)" Condition="Exists('$(TestPackageRestorePath)')" ContinueOnError="true">
      <Output TaskParameter="RemovedDirectories" ItemName="_CleanedUpDirectories" />
    </Removedir>

    <Message Importance="high" Text="Removed directory %(_CleanedUpDirectories.Identity)" />

    <MakeDir Directories="$(TestTemplateCreationFolder)">
      <Output TaskParameter="DirectoriesCreated" ItemName="_CreatedDirectories" />
    </MakeDir>
    <MakeDir Directories="$(TestPackageRestorePath)">
      <Output TaskParameter="DirectoriesCreated" ItemName="_CreatedDirectories" />
    </MakeDir>

    <Message Importance="high" Text="Created directory %(_CreatedDirectories.Identity)" />

    <GenerateFileFromTemplate
      TemplateFile="$(MSBuildThisFileDirectory)Infrastructure\Directory.Build.targets.in"
      Properties="TemplateTestsPropsPath=$(TestTemplateTestsProps)"
      OutputPath="$(TestTemplateCreationFolder)Directory.Build.targets" />

    <GenerateFileFromTemplate
      TemplateFile="$(MSBuildThisFileDirectory)Infrastructure\Directory.Build.props.in"
      Properties=""
      OutputPath="$(TestTemplateCreationFolder)Directory.Build.props" />

    <!-- Workaround https://github.com/dotnet/core-setup/issues/6420 - there is no MSBuild setting for rollforward yet -->
    <Copy SourceFiles="$(MSBuildThisFileDirectory)Infrastructure\runtimeconfig.norollforward.json" DestinationFolder="$(TestTemplateCreationFolder)" UseHardLinksIfPossible="true" />

    <Delete Files="$(TestTemplateTestsProps)" />

  </Target>

  <!-- Shared testing infrastructure for running E2E tests using selenium -->
  <Import Project="$(SharedSourceRoot)E2ETesting\E2ETesting.targets" />

</Project><|MERGE_RESOLUTION|>--- conflicted
+++ resolved
@@ -9,9 +9,7 @@
     <DefineConstants>$(DefineConstants);XPLAT</DefineConstants>
 
     <RunTemplateTests Condition="'$(RunTemplateTests)' == ''" >true</RunTemplateTests>
-    <!-- Skip template tests temporarily while we investigate 5.0 migration issues -->
-    <SkipTests>true</SkipTests>
-    <!-- <SkipTests Condition="'$(RunTemplateTests)' != 'true'">true</SkipTests> -->
+    <SkipTests Condition="'$(RunTemplateTests)' != 'true'">true</SkipTests>
 
     <!-- Tests do not work on Helix or when bin/ directory is not in project directory due to undeclared dependency on test content. -->
     <!-- https://github.com/aspnet/AspNetCore/issues/6857 -->
@@ -64,10 +62,7 @@
       <_Parameter2>true</_Parameter2>
     </AssemblyAttribute>
   </ItemGroup>
-<<<<<<< HEAD
 
-=======
->>>>>>> d19093ec
   <Target Name="PrepareForTest" BeforeTargets="CoreCompile" Condition="$(DesignTimeBuild) != true">
     <PropertyGroup>
       <TestTemplateCreationFolder>$([MSBuild]::NormalizePath('$(OutputPath)$(TestTemplateCreationFolder)'))</TestTemplateCreationFolder>
@@ -85,7 +80,7 @@
         <_Parameter1>ArtifactsLogDir</_Parameter1>
         <_Parameter2>$([MSBuild]::NormalizeDirectory('$(ArtifactsDir)', 'log'))</_Parameter2>
       </AssemblyAttribute>
-      
+
       <AssemblyAttribute Include="System.Reflection.AssemblyMetadataAttribute">
         <_Parameter1>ArtifactsNonShippingPackagesDir</_Parameter1>
         <_Parameter2>$(ArtifactsNonShippingPackagesDir)</_Parameter2>
