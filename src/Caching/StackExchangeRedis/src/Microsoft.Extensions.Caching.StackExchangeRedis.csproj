--- conflicted
+++ resolved
@@ -17,16 +17,15 @@
     <Reference Include="StackExchange.Redis" />
   </ItemGroup>
 
-<<<<<<< HEAD
   <ItemGroup Condition="'$(TargetFramework)' != '$(DefaultNetCoreTargetFramework)'">
       <Reference Include="System.ValueTuple" />
       <Reference Include="System.Diagnostics.DiagnosticSource" />
-=======
+  </ItemGroup>
+
   <ItemGroup>
     <Compile Include="$(SharedSourceRoot)ThrowHelpers\ArgumentNullThrowHelper.cs" LinkBase="Shared" />
     <Compile Include="$(SharedSourceRoot)ThrowHelpers\ObjectDisposedThrowHelper.cs" LinkBase="Shared" />
     <Compile Include="$(SharedSourceRoot)CallerArgument\CallerArgumentExpressionAttribute.cs" LinkBase="Shared" />
->>>>>>> 334da01d
   </ItemGroup>
 
 </Project>