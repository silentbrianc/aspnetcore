--- conflicted
+++ resolved
@@ -240,13 +240,8 @@
   return $installScript
 }
 
-<<<<<<< HEAD
 function InstallDotNetSdk([string] $dotnetRoot, [string] $version, [string] $architecture = '', [switch] $noPath) {
   InstallDotNet $dotnetRoot $version $architecture '' $false $runtimeSourceFeed $runtimeSourceFeedKey -noPath:$noPath
-=======
-function InstallDotNetSdk([string] $dotnetRoot, [string] $version, [string] $architecture = '') {
-  InstallDotNet $dotnetRoot $version $architecture '' $false $runtimeSourceFeed $runtimeSourceFeedKey
->>>>>>> e6a163be
 }
 
 function InstallDotNet([string] $dotnetRoot,
